<<<<<<< HEAD
=======
# -*- coding: utf-8 -*-
>>>>>>> 80b61907
"""
Logging set-up.

NOTE: kivy sets the root logger to some strange and buggy behavior,
a patch is necessary: comment out 'logging.root = Logger' in kivy/logger.py
"""

__author__ = 'Holger Fleischmann'
__copyright__ = 'Copyright 2018, Holger Fleischmann, Bavaria/Germany'
__license__ = 'Apache License 2.0'

import logging.config
import os
import psutil
import subprocess
import utils

os.makedirs('logs', 0o775, True)

LOGGING = {
    'version': 1,
    'disable_existing_loggers': True,
    'formatters': {
        'standard': {
            'format': '%(asctime)s %(levelname)-8.8s [%(threadName)-12.12s] %(name)-13.13s: %(message)s     [%(filename)s:%(lineno)d]',
            'datefmt': "%Y-%m-%d %H:%M:%S",
        }
    },
    'handlers': {
        'console': {
            'level': 'DEBUG',
            'formatter': 'standard',
            'class': 'logging.StreamHandler',
        },
        'rotate_file': {
            'level': 'DEBUG',
            'formatter': 'standard',
            'class': 'logging.handlers.RotatingFileHandler',
            'filename': 'logs/datalogger.log',
            'encoding': 'utf8',
            'maxBytes': 1000000,
            'backupCount': 9,
        }
    },
    'loggers': {
        '': {
            'handlers': ['rotate_file'],
            'level': 'DEBUG',
        },
    }
}

logging.config.dictConfig(LOGGING)

logger = logging.getLogger().getChild(__name__)
logger.info('''


--------------------------------------------------------------------
--- DATALOGGER APPLICATION RESTART  --------------------------------
--------------------------------------------------------------------

''')

# ensure that the header has been printed before any other output
for handler in logger.handlers:
    handler.flush()


def _tick_out():
    try:
        cpu_temp = subprocess.check_output(
           'vcgencmd measure_temp', 
           stderr=subprocess.STDOUT, 
           shell=True).decode('latin-1').replace('\n', '').replace("'", "°")
    except:
        cpu_temp = 'temp unknown'
    
    try:
        this_process = psutil.Process(os.getpid())
        mem_usage = 'VM {:.1f}MB, RSS {:.1f}MB'.format(
           this_process.memory_info().vms / 1e6, 
           this_process.memory_info().rss / 1e6)
    except:
        mem_usage = 'mem unknown'
    
    logging.debug('TICK - CPU ' + cpu_temp + ', memory usage ' + mem_usage)

    
# Setup log timer tick to support diagnostics of power supply problems:
utils.RepeatTimer(60, _tick_out).start()<|MERGE_RESOLUTION|>--- conflicted
+++ resolved
@@ -1,7 +1,4 @@
-<<<<<<< HEAD
-=======
 # -*- coding: utf-8 -*-
->>>>>>> 80b61907
 """
 Logging set-up.
 
